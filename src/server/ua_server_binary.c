--- conflicted
+++ resolved
@@ -154,27 +154,16 @@
     UA_Session *session = UA_SecureChannel_getSession(channel, &request->authenticationToken);
     if(!session || session->channel != channel) {
         response->serviceResult = UA_STATUSCODE_BADSESSIONIDINVALID;
-        return;
-    }
-    else if(session->activated == UA_FALSE) {
+    } else if(session->activated == UA_FALSE) {
         response->serviceResult = UA_STATUSCODE_BADSESSIONNOTACTIVATED;
         /* the session is invalidated FIXME: do this delayed*/
         UA_SessionManager_removeSession(&server->sessionManager, &request->authenticationToken);
-<<<<<<< HEAD
-        return;
-    }
-    UA_Session_updateLifetime(session);
-    service(server, session, request, response);
-=======
-    } else if(session->channel != channel) {
-        response->serviceResult = UA_STATUSCODE_BADSESSIONIDINVALID;
     } else {
         UA_Session_updateLifetime(session);
         service(server, session, request, response);
     }
     UA_SecureChannel_sendBinaryMessage(channel, requestId, response, responseType);
     UA_deleteMembers(response, responseType);
->>>>>>> d655a9f3
 }
 
 #define INVOKE_SERVICE(REQUEST, RESPONSETYPE) do {                      \
@@ -311,28 +300,25 @@
     case UA_NS0ID_TRANSLATEBROWSEPATHSTONODEIDSREQUEST:
         INVOKE_SERVICE(TranslateBrowsePathsToNodeIds, UA_TYPES_TRANSLATEBROWSEPATHSTONODEIDSRESPONSE);
         break;
-<<<<<<< HEAD
 
 #ifdef ENABLE_SUBSCRIPTIONS    
     case UA_NS0ID_CREATESUBSCRIPTIONREQUEST:
-        INVOKE_SERVICE(CreateSubscription);
+        INVOKE_SERVICE(CreateSubscription, UA_TYPES_CREATESUBSCRIPTIONRESPONSE);
         break;
     case UA_NS0ID_PUBLISHREQUEST:
-        INVOKE_SERVICE(Publish);
+        INVOKE_SERVICE(Publish, UA_TYPES_PUBLISHRESPONSE);
         break;
     case UA_NS0ID_DELETESUBSCRIPTIONSREQUEST:
-        INVOKE_SERVICE(DeleteSubscriptions);
+        INVOKE_SERVICE(DeleteSubscriptions, UA_TYPES_DELETESUBSCRIPTIONSRESPONSE);
         break;
     case UA_NS0ID_CREATEMONITOREDITEMSREQUEST:
-        INVOKE_SERVICE(CreateMonitoredItems);
+        INVOKE_SERVICE(CreateMonitoredItems, UA_TYPES_CREATEMONITOREDITEMSRESPONSE);
         break;
     case UA_NS0ID_DELETEMONITOREDITEMSREQUEST:
-        INVOKE_SERVICE(DeleteMonitoredItems);
+        INVOKE_SERVICE(DeleteMonitoredItems, UA_TYPES_DELETEMONITOREDITEMSRESPONSE);
         break;
 #endif
 
-=======
->>>>>>> d655a9f3
     default: {
         if(requestType.namespaceIndex == 0 && requestType.identifier.numeric==787)
             UA_LOG_INFO(server->logger, UA_LOGCATEGORY_COMMUNICATION,

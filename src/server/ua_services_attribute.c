--- conflicted
+++ resolved
@@ -43,13 +43,8 @@
     UA_DataValue_init(&v);
 
     UA_Node const *node   = UA_NULL;
-<<<<<<< HEAD
     UA_Int32       result = UA_NodeStoreExample_get(server->nodestore, &(id->nodeId), &node);
-    if(result != UA_SUCCESS || node == UA_NULL) {
-=======
-    UA_Int32       result = UA_NodeStore_get(server->nodestore, &(id->nodeId), &node);
     if(result != UA_STATUSCODE_GOOD || node == UA_NULL) {
->>>>>>> 70720de2
         v.encodingMask = UA_DATAVALUE_ENCODINGMASK_STATUSCODE;
         v.status       = UA_STATUSCODE_BADNODEIDUNKNOWN;
         return v;
@@ -233,7 +228,7 @@
         return;
     }
 
-    if(UA_Array_new((void **)&response->diagnosticInfos, request->nodesToReadSize, &UA_[UA_DIAGNOSTICINFO]) != UA_SUCCESS) {
+    if(UA_Array_new((void **)&response->diagnosticInfos, request->nodesToReadSize, &UA_[UA_DIAGNOSTICINFO]) != UA_STATUSCODE_GOOD) {
         response->responseHeader.serviceResult = UA_STATUSCODE_BADOUTOFMEMORY;
         return;
     }
@@ -242,12 +237,12 @@
     UA_Int32 *numberOfFoundIndices;
     UA_UInt16 *associatedIndices;
     UA_UInt32 differentNamespaceIndexCount = 0;
-    if(UA_Array_new((void **)&numberOfFoundIndices,request->nodesToReadSize,&UA_[UA_UINT32]) != UA_SUCCESS){
+    if(UA_Array_new((void **)&numberOfFoundIndices,request->nodesToReadSize,&UA_[UA_UINT32]) != UA_STATUSCODE_GOOD){
     	response->responseHeader.serviceResult = UA_STATUSCODE_BADOUTOFMEMORY;
     	return ;
     }
 
-    if(UA_Array_new((void **)&associatedIndices,request->nodesToReadSize,&UA_[UA_UINT16]) != UA_SUCCESS){
+    if(UA_Array_new((void **)&associatedIndices,request->nodesToReadSize,&UA_[UA_UINT16]) != UA_STATUSCODE_GOOD){
     	response->responseHeader.serviceResult = UA_STATUSCODE_BADOUTOFMEMORY;
     	return ;
     }
@@ -272,7 +267,7 @@
     }
 
 	UA_UInt32 *readValueIdIndices;
-    if(UA_Array_new((void **)&readValueIdIndices,request->nodesToReadSize,&UA_[UA_UINT32]) != UA_SUCCESS){
+    if(UA_Array_new((void **)&readValueIdIndices,request->nodesToReadSize,&UA_[UA_UINT32]) != UA_STATUSCODE_GOOD){
     	response->responseHeader.serviceResult = UA_STATUSCODE_BADOUTOFMEMORY;
     	return ;
     }
@@ -315,20 +310,16 @@
 static UA_StatusCode Service_Write_writeNode(UA_Server *server, UA_WriteValue *writeValue) {
     UA_StatusCode retval = UA_STATUSCODE_GOOD;
     const UA_Node *node;
-<<<<<<< HEAD
-    if(UA_NodeStoreExample_get(server->nodestore, &writeValue->nodeId, &node) != UA_SUCCESS)
-        return UA_ERROR;
-=======
-    retval = UA_NodeStore_get(server->nodestore, &writeValue->nodeId, &node);
+    retval = UA_NodeStoreExample_get(server->nodestore, &writeValue->nodeId, &node);
     if(retval)
         return retval;
->>>>>>> 70720de2
 
     switch(writeValue->attributeId) {
     case UA_ATTRIBUTEID_NODEID:
         /* if(writeValue->value.encodingMask == UA_DATAVALUE_ENCODINGMASK_VARIANT){ } */
         retval = UA_STATUSCODE_BADWRITENOTSUPPORTED;
         break;
+
     case UA_ATTRIBUTEID_NODECLASS:
         /* if(writeValue->value.encodingMask == UA_DATAVALUE_ENCODINGMASK_VARIANT){ } */
         retval = UA_STATUSCODE_BADWRITENOTSUPPORTED;
@@ -360,6 +351,7 @@
         break;
 
     case UA_ATTRIBUTEID_ISABSTRACT:
+
         /* if(writeValue->value.encodingMask == UA_DATAVALUE_ENCODINGMASK_VARIANT){} */
         retval = UA_STATUSCODE_BADWRITENOTSUPPORTED;
         break;
@@ -389,6 +381,7 @@
             retval |= UA_Variant_copy(&writeValue->value.value, &((UA_VariableNode *)node)->value); // todo: zero-copy
         }
         break;
+
 
     case UA_ATTRIBUTEID_DATATYPE:
         /* if(writeValue->value.encodingMask == UA_DATAVALUE_ENCODINGMASK_VARIANT){} */

--- conflicted
+++ resolved
@@ -185,27 +185,9 @@
 	return v;
 }
 
-<<<<<<< HEAD
-UA_Int32 Service_Read(const UA_ReadRequest *request, UA_ReadResponse *response ) {
-
-	//TODO use request->requestHeader.authenticationToken to get the correct session
-
-	//if(channel->session == UA_NULL || channel->session->application == UA_NULL) return UA_ERROR; // TODO: Return error message
-
-
-	UA_Int32 readsize = request->nodesToReadSize > 0 ? request->nodesToReadSize : 0;
-	response->resultsSize = readsize;
-	UA_alloc((void **)&response->results, sizeof(void *)*readsize);
-	for(int i=0;i<readsize;i++) {
-		DBG_VERBOSE(printf("service_read - attributeId=%d\n",request->nodesToRead[i]->attributeId));
-		DBG_VERBOSE(UA_NodeId_printf("service_read - nodeId=",&(request->nodesToRead[i]->nodeId)));
-
-	//TODO provide the part of the adress space which is bound to session
-	//response->results[i] = service_read_node(channel->session->application, request->nodesToRead[i]);
-=======
-UA_Int32 Service_Read(SL_Channel * channel, const UA_ReadRequest * request, UA_ReadResponse * response) {
-	if(channel->session == UA_NULL || channel->session->application == UA_NULL)
-		return UA_ERROR;	// TODO: Return error message
+UA_Int32 Service_Read(const UA_ReadRequest * request, UA_ReadResponse * response) {
+//TODO GET SESSION HERE//if(channel->session == UA_NULL || channel->session->application == UA_NULL)
+	//	return UA_ERROR;	// TODO: Return error message
 
 	int readsize = request->nodesToReadSize;
 	/* NothingTodo */
@@ -216,14 +198,13 @@
 	}
 
 	response->resultsSize = readsize;
-	UA_alloc((void **)&response->results, sizeof(void *) * readsize);
-	for(int i = 0; i < readsize; i++) {
-		DBG_VERBOSE(printf("service_read - attributeId=%d\n", request->nodesToRead[i]->attributeId));
-		DBG_VERBOSE(UA_NodeId_printf("service_read - nodeId=", &(request->nodesToRead[i]->nodeId)));
-		response->results[i] = service_read_node(channel->session->application, request->nodesToRead[i]);
->>>>>>> b7939946
+	UA_alloc((void **)&response->results, sizeof(void *)*readsize);
+	for(int i=0;i<readsize;i++) {
+		DBG_VERBOSE(printf("service_read - attributeId=%d\n",request->nodesToRead[i]->attributeId));
+		DBG_VERBOSE(UA_NodeId_printf("service_read - nodeId=",&(request->nodesToRead[i]->nodeId)));
+//TODO GET SESSION HERE//response->results[i] = service_read_node(channel->session->application, request->nodesToRead[i]);
 	}
 	response->responseHeader.serviceResult = UA_STATUSCODE_GOOD;
 	response->diagnosticInfosSize = -1;
 	return UA_SUCCESS;
-}+}

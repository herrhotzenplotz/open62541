--- conflicted
+++ resolved
@@ -1,98 +1,27 @@
 #include "ua_services.h"
 #include "ua_transport_binary_secure.h"
 
-<<<<<<< HEAD
-
-
 UA_Int32 Service_OpenSecureChannel(SL_secureChannel channel,
-		const UA_OpenSecureChannelRequest* request,
-		UA_OpenSecureChannelResponse* response)
+const UA_OpenSecureChannelRequest* request,
+UA_OpenSecureChannelResponse* response)
 {
 	UA_Int32 retval = UA_SUCCESS;
-=======
-UA_Int32 Service_OpenSecureChannel(SL_Channel *channel, const UA_OpenSecureChannelRequest *request,
-                                   UA_OpenSecureChannelResponse *response) {
-
-	if(request->clientProtocolVersion != channel->tlConnection->remoteConf.protocolVersion) {
-		printf("SL_processMessage - error protocol version \n");
-		//TODO ERROR_Bad_ProtocolVersionUnsupported
-	}
-
-	UA_UInt32 retval = UA_SUCCESS;
-	switch(request->requestType) {
-	case UA_SECURITYTOKEN_ISSUE:
-		if(channel->connectionState == CONNECTIONSTATE_ESTABLISHED) {
-			printf("SL_processMessage - multiple security token request");
-			//TODO return ERROR
-			retval = UA_ERROR;
-			break;
-		}
-		printf("SL_processMessage - TODO: create new token for a new SecureChannel\n");
-		//	SL_createNewToken(connection);
-		break;
-
-	case UA_SECURITYTOKEN_RENEW:
-		if(channel->connectionState == CONNECTIONSTATE_CLOSED) {
-			printf(
-			    "SL_processMessage - renew token request received, but no secureChannel was established before");
-			//TODO return ERROR
-			retval = UA_ERROR;
-			break;
-		}
-		printf("TODO: create new token for an existing SecureChannel\n");
-		break;
-	}
-
-	switch(request->securityMode) {
-	case UA_SECURITYMODE_INVALID:
-		channel->remoteNonce.data   = UA_NULL;
-		channel->remoteNonce.length = -1;
-		printf("SL_processMessage - client demands no security \n");
-		break;
->>>>>>> 8046001c
 
 
 	SL_channelState channelState;
 
-<<<<<<< HEAD
 	//channel takes care of opening process
 	retval |= SL_Channel_processOpenRequest(channel, request,response);
 	retval |= SL_Channel_getState(channel, &channelState);
 	return retval;
 }
 
-UA_Int32 Service_CloseSecureChannel(const UA_CloseSecureChannelRequest *request,
-		UA_CloseSecureChannelResponse *response)
+UA_Int32 Service_CloseSecureChannel(SL_secureChannel channel, const UA_CloseSecureChannelRequest *request,
+UA_CloseSecureChannelResponse *response)
 {
-	UA_Int32 retval = UA_SUCCESS;
+UA_Int32 retval = UA_SUCCESS;
 
 // 62451 Part 6 Chapter 7.1.4 - The server does not send a CloseSecureChannel response
 
-	return retval;
-=======
-	channel->connectionState = CONNECTIONSTATE_ESTABLISHED;
-
-	if(request->requestHeader.returnDiagnostics != 0) {
-		printf("SL_openSecureChannel - diagnostics demanded by the client\n");
-		printf("SL_openSecureChannel - retrieving diagnostics not implemented!\n");
-		//TODO fill with demanded information part 4, 7.8 - Table 123
-		response->responseHeader.serviceDiagnostics.encodingMask = 0;
-	} else
-		response->responseHeader.serviceDiagnostics.encodingMask = 0;
-
-	response->serverProtocolVersion = channel->tlConnection->localConf.protocolVersion;
-	response->securityToken.channelId       = channel->securityToken.secureChannelId;
-	response->securityToken.tokenId         = channel->securityToken.tokenId.tokenId;
-	response->securityToken.revisedLifetime = channel->securityToken.revisedLifetime;
-	UA_ByteString_copy(&channel->localNonce, &response->serverNonce);
-	return retval;
-}
-
-UA_Int32 Service_CloseSecureChannel(SL_Channel                         *channel,
-                                    const UA_CloseSecureChannelRequest *request,
-                                    UA_CloseSecureChannelResponse      *response) {
-	// 62451 Part 6 Chapter 7.1.4 - The server does not send a CloseSecureChannel response
-	channel->connectionState = CONNECTIONSTATE_CLOSE;
-	return UA_SUCCESS;
->>>>>>> 8046001c
+return retval;
 }